"""
Copyright (c) 2017, University of Southern Denmark
All rights reserved.

This code is licensed under BSD 2-clause license.
See LICENSE file in the project root for license terms.
"""

import logging
import copy
import tempfile
import shutil
import os
import collections
import sys
from fuzzywuzzy import fuzz
from epquery import log_init
from epquery import idd
from epquery import idf
from epquery import utilities


class BasicEdit(object):
    """
    BasicEdit is used to query and manipulate EnergyPlus model stored
    in IDF file. It contains only basic manipulation methods in its
    API (object type-agnostic). Look into the *Editor* class for more
    specialized methods.

    Use config_logger=True if you want to use default settings for logging.
    Otherwise you have to specify your own logging configuration using the
    logging module.

    :param str idf_path: Path to IDF file
    :param str idd_path: Path to IDD file
    :param bool config_logger: Configure logger using logging.basicConfig
    """

    def __init__(self, idf_path, idd_path, config_logger=False):

        # Default logging configuration?
        if config_logger:
            log_init.config_logger()

        self.logger = logging.getLogger(__name__)

        # Change paths to absolute (relative paths doesn't work with EnergyPlusToFMU)
        idf_path = os.path.abspath(idf_path)
        idd_path = os.path.abspath(idd_path)

        # Instantiate IDF and IDD
        self.idf = idf.IDF(idf_path)
        self.idd = idd.IDD(idd_path)

    def get_object_info(self, obj_type):
        """
        Returns object information based on the IDD file.

        :param str obj_type: Object type, e.g. 'Zone'
        :rtype: str
        """
        return self.idd.get_object_info(obj_type)

    def create_object(self, obj_type, inplace=False, match=75, **kwargs):
        """
        Creates and returns a new object of type *obj_type* with fields
        defined by *kwargs*. Fields not provided in *kwargs* are assumed
        to have no value. Spaces in the field names have to be replaced with
        underscores. Field names with special characters have to be provided
        without them, trying to match the name as close as possible, e.g.
        instead of 'Output:Variable Index Key Name'
        write 'OutputVariable_Index_Key_Name' (no semicolon, spaces to underscores).
        The field names matching can be controlled with *match*. The higher the *match*
        is, the more accurate the field has to be. If too low, more than
        one field name may be matched.

        .. warning::

            The method may not work with expandable objects
            with unnamed fields.

        :param str obj_type: Object type, e.g. 'Schedule:File'
        :param kwargs: Field names and values
        :param bool inplace: If True, the object is appended to the IDF
        :param match: int, percent (0-100), threshold for name matching
        :return: New object
        :rtype: list(str)
        """
        self.logger.info('Creating new object: {}'.format(obj_type))

        field_names = self.idd.get_field_names(obj_type)
        field_names = [f.upper() for f in field_names]

        # Replace underscores in kwargs with spaces
        kwargs = {key.replace('_', ' '): kwargs[key] for key in kwargs}

        # Convert to upper case
        kwargs = {key.upper(): kwargs[key] for key in kwargs}

        # Field names in kwargs may be slightly different than in IDD,
        # because special characters cannot be used in argument names,
        # therefore a mapping is needed
        self.logger.debug('Mapping fields from kwargs with IDD...')
        values = dict()
        for f in field_names:
            self.logger.debug('Processing field: {}'.format(f))
            if f in kwargs:
                self.logger.debug("Field '{}' found in kwargs".format(f))
                values[f] = kwargs[f]
            else:
                # Find closest match
                self.logger.debug("Field '{}' not found in kwargs, looking for closest match...".format(f))
                best = None
                score = 0
                for k in kwargs:
                    ratio = fuzz.ratio(f, k)
                    self.logger.debug("Comparing with '{}', score={}".format(k, ratio))
                    if ratio > score:
                        best = k
                        score = ratio
                # Assign only if found reasonably good match
                if (best is not None) and (score > match):
                    self.logger.debug("Found reasonable match between '{}' and '{}'".format(f, best))
                    values[f] = kwargs[best]
                else:
                    # Empty value if not a good match
                    self.logger.debug("Did not find reasonable match, assigning empty string")
                    values[f] = ''

        # Make object
        obj = list()
        obj.append(obj_type)

        for f in field_names:
            obj.append(values[f])

        # Remove empty trailing fields
        for i in range(len(obj) - 1, 0, -1):
            f = field_names[i-1]
            if obj[i] == '':
                self.logger.debug(
                    "create_object(): removing trailing empty "
                    "field '{}' from '{}'".format(f, obj[0]))
                obj.pop(i)
            else:
                break

        if inplace:
            self.add_object(obj)

        return obj

    def match_fields(self, obj_type, fields):
        """
        Tries to match field names in `fields` with actual field names in IDD.
        In some cases the user cannot use exact field names as arguments to methods,
        because of special characters. This method returns a dictionary
        mapping user field names to IDD field names (user names: IDD names).
        If a field name couldn't be matched, it's mapped to None.

        .. note::

            All strings are converted to upper case, both in user field names
            and IDD field names.

        :param str obj_type: Object type, e.g. 'Zone'
        :param list(str) fields: List of field names
        :return: dict(str: str)
        """
        fields = [f.upper() for f in fields]
        # fields = [f.replace('_', ' ') for f in fields]
        idd_fields = self.idd.get_field_names(obj_type)
        idd_fields = [f.upper() for f in idd_fields]
        matched = dict()

        self.logger.info('Matching fields with IDD...')
        for f in fields:
            self.logger.info('Processing field: {}'.format(f))
            if f in idd_fields:
                self.logger.info("Field '{}' found in IDD".format(f))
                matched[f] = f
            else:
                # Find closest match
                self.logger.info("Field '{}' not found in IDD, looking for the closest match...".format(f))
                best = None
                score = 0
                for k in idd_fields:
                    ratio = fuzz.ratio(f, k)
                    self.logger.debug("Comparing with '{}', score={}".format(k, ratio))
                    if ratio > score:
                        best = k
                        score = ratio
                # Assign only if found reasonably good match
                if (best is not None) and (score > 50):
                    self.logger.info("Found a reasonable match between '{}' and '{}'".format(f, best))
                    matched[f] = best
                else:
                    # Empty value if not a good match
                    self.logger.error("Did not find any reasonable match, assigning None")
                    matched[f] = None

        return matched

    def query(self, keyword, method='exact', **kwargs):
        """
        Returns objects based on given criteria.
        Supports exact matches (*method*='exact'), substring matches
        (*method*='substring'), word matches (*method*='words').

        All methods convert the letters to uppercase before 
        comparing strings, so 'woRd'=='WorD' is True.

        *kwargs* represents field descriptors from IDD (``\\field``).
        If a descriptor contains space, replace it with underscore.

        .. note::

            Field names with special characters have to be provided
            without them, trying to match the name as close as possible, e.g.
            instead of 'Output:Variable Index Key Name'
            write 'OutputVariable_Index_Key_Name' (no semicolon, spaces to underscores).

        :param str keyword: Unique keyword defining object type, e.g. 'Zone'
        :param str method: Search method ('exact', 'substring' or 'words')
        :param kwargs: Field types and required values
        :rtype: list(list(str))

        Example:
        
        .. code::

            >>> ep = BasicEdit('path_to_IDF', 'path_to_IDD')
            >>> objects = ep.query('Zone', method='words', Name='Zone1', Floor_Area=33.5)
        """
        fields = self.idd.get_field_names(keyword)
        field_map = self.match_fields(keyword, kwargs.keys())

        # Replace kwargs keys with matched IDD keys
        # (new keys are in upper case)
        for old_key in kwargs.copy().keys():
            old_key_up = old_key.upper()
            assert field_map[old_key_up] is not None, 'Field {} could not be matched in IDD'.format(old_key)
            kwargs[field_map[old_key_up]] = kwargs.pop(old_key)

        def get_field_index(key, fields):
            index = 1  # First field after object type name
            for f in fields:
                if f.upper() == key.upper():
                    return index
                else:
                    index += 1
            return None

        def comparable(v1, v2, method):
            if method == 'exact':
                return v1.upper() == v2.upper()
            elif method == 'substring':
                return v1.upper() in v2.upper()
            elif method == 'words' or method == 'word':
                match = True
                for word in v1.split(' '):
                    if word.upper() not in v2.upper():
                        match = False
                return match
            else:
                self.logger.error('Unknown compare method: %s', method)
                None

        # Create pattern object
        # Existing objects will be compared to this one
        # type: list of strings and Nones
        # (None is used in fields not present in kwargs)
        pattern = [keyword]
        for f in fields:
            if f in kwargs:
                pattern.append(kwargs[f])
            else:
                pattern.append(None)

        # First match by keywords
        objects = list()
        for obj in self.idf.get_objects():
            name = obj[0]
            if name == keyword:
                objects.append(obj)

        # Secondly remove objects not matching other criteria
        matched = copy.deepcopy(objects)
        for obj in objects:
            for key in kwargs:
                index = get_field_index(key, fields)  # None if key not in fields
                if index is not None:
                    # if obj[index] != kwargs[key]:
                    if not comparable(kwargs[key], obj[index], method):
                        try:
                            matched.remove(obj)
                        except ValueError:
                            # Element already removed due to other condition not met
                            pass
        
        summary  = 'Query summary:\n'
        summary += '==============\n'
        summary += '{:<20} {}\n'.format('Object type:', keyword)
        for key in kwargs:
            summary += '{:<20} {}\n'.format(key.replace('_', ' ') + ':', kwargs[key])
        summary += '--------------\n'
        summary += 'Method: {}'.format(method)
        summary += '\n'
        summary += 'Matches: {}\n'.format(len(matched))

        self.logger.debug(summary)

        return matched

    def mask(self, keyword, method='exact', inverse=False, **kwargs):
        """
        Same as *query()*, but returns a mask (list of bools).
        The mask represents a list of object matches. It can
        be then applied on IDF objects using *apply_mask()*.

        This method is useful if you need to: 
        
        - select some objects and get their indexes
        - select some objects and print IDF without them (*inverse*=False)

        :param str keyword: Unique keyword defining object type, e.g. 'Zone'
        :param str method: Search method ('exact', 'substring' or 'words')
        :param bool inverse: If True, the mask is inversed
        :param kwargs: Field types and required values
        :rtype: list(bool)
        """
        self.logger.debug('Applying mask with parameters: keyword=%s, method=%s, inverse=%s and **kwargs',
                     keyword, method, inverse)

        matched = self.query(keyword, method, **kwargs)
        objects = self.idf.get_objects()

        self.logger.debug('Number of found matches: %d', len(matched))
        self.logger.debug('Total number of objects in IDF: %d', len(objects))

        def true(inverse):
            if inverse:
                return False
            else:
                return True

        mask = list()
        for obj in objects:
            if obj in matched:
                mask.append(true(inverse))
            else:
                mask.append(not true(inverse))

        self.logger.debug('Number of objects in mask: %d', len(mask))

        # Decide if proceed if mask is empty
        if mask.count(True) == 0:
            msg = 'No objects selected in mask, is the query correct? keyword: {}, kwargs: {}'\
                  .format(keyword, kwargs)
            self.logger.warning(msg)
<<<<<<< HEAD
            print(msg)
            while True:
                self.logger.info('Waiting for user input...')
                if sys.version_info[0] >= 3:
                    # Python 3
                    answer = input('Do you want to proceed? (y/n): ')
                else:
                    # Python 2
                    answer = raw_input('Do you want to proceed? (y/n): ')
                if answer.upper() == 'Y':
                    break
                elif answer.upper() == 'N':
                    self.logger.info('User decided to exit')
                    raise RuntimeError('User triggered exception')
            self.logger.info('User decided to proceed')
=======
            self.logger.info('Proceeding anyway')
>>>>>>> f33e7c6f

        return mask

    def filter(self, mask, ignore_index=True):
        """
        Returns objects for which mask elements are True.
        Does not change the self-stored IDF.

        Index can be ignored. By doing so the resulting list
        includes only matching objects (those where mask is True).
        Otherwise None is put where mask is False. It can be useful
        if the original object positions are to be preserved.

        :param mask: Mask
        :type mask: list(bool)
        :param bool ignore_index: If False, not matching objects are stored as None
        :return: List of objects
        :rtype: list(list(str))
        """
        objects = list()

        index = 0
        for m in mask:
            if m is True:
                objects.append(self.idf.get_object(index))
            else:
                if ignore_index is False:
                    objects.append(None)
            index += 1
    
        return objects

    def apply(self, func, mask, inplace=True, args=[]):
        """
        Applies function *func* to the passed mask.
        
        If *inplace* is True, modifications are applied *IN PLACE* 
        to objects selected in the mask as True. In addition the modified 
        objects are returned by this function. If *inplace* is False,
        then no in place modifications are performed and the modified
        objects are just returned.

        :param function func: Function to be applied
        :param mask: List of booleans, result of *query_mask*
        :type mask: list(bool)
        :param bool inplace: Flag for in-place modification
        :param args: Any other parameters to be passed to *func*
        :type args: list
        :rtype: list(list(str))
        """
        objects = self.idf.get_objects()  # All objects in IDF
        selected = list()  # Selected objects (to be modified)
        indices = list()  # Indices of selected objects in IDF

        # Sanity checks
        assert len(mask) == len(objects), 'Lengths of mask ({}) and objects ({}) do not match'\
                                          .format(len(mask), len(objects))
        if mask.count(True) == 0:
            self.logger.warning('[apply] Mask is empty!')

        # Get indices of unmasked objects
        for i in range(len(mask)):
            if mask[i] is True:
                indices.append(i)
                selected.append(objects[i])

        # Apply function
        selected = func(selected, *args)

        # Reinsert objects to IDF
        if inplace:
            for i, s in zip(indices, selected):
                self.idf.set_object(i, s)

        return selected

    def comment(self, mask):
        """
        Puts '!=' in the begining of each line of the selected objects.
        Edits *IN PLACE* and returns the commented objects.
        
        .. note::

            Currently, commented objects cannot be uncommented!
            It is because they cannot be located by query(),
            which searches for objects compliant with IDD. Also,
            all comment in IDF files are deleted during parsing.

        :param mask: Objects to be commented out
        :type mask: list(bool)
        :returns: Commented objects
        :rtype: list(list(str))
        """
        objects = self.filter(mask)
        index = [x for x, y in enumerate(mask) if y is True]

        com = list()
        for obj, i in zip(objects, index):
            com_obj = ['!= ' + line for line in obj]
            self.idf.set_object(i, com_obj)
            com.append(com_obj)
        return com

    def remove(self, mask):
        """
        Removes selected objects *IN PLACE*. Returns removed objects.

        :param mask: Selected objects
        :type mask: list(bool)
        :returns: A copy of the deleted objects
        :rtype: list(list(str))
        """
        index = [x for x, y in enumerate(mask) if y is True]
        deleted = list()
        for i in sorted(index, reverse=True):
            deleted.append(self.idf.idf.pop(i))

        return deleted

    def add_object(self, obj, index=None):
        """
        Adds a single EnergyPlus object to the IDF.
        If *index* is None, the object is appended
        to the end of IDF. Otherwise it's inserted
        at *index* (using list.insert()).

        :param obj: EnergyPlus object representation
        :type obj: list(str)
        :rtype: None
        """
        self.idf.add_object(obj, index)
        return None

    def add_objects(self, objects):
        """
        Appends IDF *IN PLACE* with EnergyPlus objects stored
        in *objects*. Unlike in *add_object*, index cannot be
        defined by the user. All objects are simply added to
        the end of IDF.

        :param objects: Objects to be added
        :type objects: list(list(str))
        :rtype: None
        """
        for obj in objects:
            self.add_object(obj)
        return None

    def get_index(self, obj_type, method='exact', flatten=True, **kwargs):
        """
        Returns index of the object. If more than one object is found, returns a list
        of indices. If *flatten* is False, then returns a list even if only
        one object is found (single-element list). Returns None if no object
        matches the criteria.

        :param str obj_type: Object type
        :param str method: Search method used in the query ('exact', 'words', 'substring')
        :param kwargs: Field names and values
        :rtype: int or list(int) or None
        """
        mask = self.mask(obj_type, method, **kwargs)
        index = [x for x, y in enumerate(mask) if y is True]
        
        if len(index) == 0:
            self.logger.warning('No object matched the query. get_index() returns None.')
            return None
        elif len(index) == 1 and flatten is True:
            return index[0]
        else:
            return index

    def set_field(self, mask, **kwargs):
        """
        Set a new value(s) to the field(s) of the selected objects *IN PLACE*.
        In addition, return the modified objects. Try to match field names from
        `kwargs` with those from IDD.

        .. warning::

            Does not work with expandable objects with unnamed fields.

        :param mask: Selected objects
        :type mask: list(bool)
        :param kwargs: Field names and new values
        :returns: A copy of the modified objects
        :rtype: list(list(str))
        """
        # List of indices
        index = [x for x, y in enumerate(mask) if y is True]

        # Objects
        objects = self.filter(mask)
        assert len(objects) > 0, '[set_field] At least one object required...'

        # Set fields
        new_objects = list()
        
        for obj in objects:

            # Make sure the object is not empty
            assert len(obj) > 0, 'Empty object found'

            # Match fields
            obj_type = obj[0]
            fields = self.idd.get_field_names(obj_type)
            field_map = self.match_fields(obj_type, kwargs.keys())

            # Replace kwargs keys with matched IDD keys
            # (new keys are in upper case)
            for old_key in kwargs.copy().keys():
                old_key_up = old_key.upper()
                assert field_map[old_key_up] is not None, 'Field {} could not be matched in IDD'.format(old_key)
                kwargs[field_map[old_key_up]] = kwargs.pop(old_key)

            # Copy and modify
            new_objects.append(list())
            new_objects[-1].append(obj_type)

            for v, k in zip(obj[1:], fields):
                f = k.upper()
                if f in kwargs:
                    # New value
                    new_objects[-1].append(kwargs[f])
                else:
                    # Original value
                    new_objects[-1].append(v)

        # Replace original objects
        for i, obj in zip(index, new_objects):
            self.idf.set_object(i, obj)

        return None

    def get_field(self, obj, field, flatten=True):
        """
        Generic function for retrieving field values from
        one or more objects defined by *obj*.

        *obj* can be an index to an object, a list of indexes,
        a mask (list of bools), an actual object (list of str),
        or a list of objects (list of list of str). The returned
        field can be a single value or a list of values,
        depending on how many objects are in *obj* and on *flatten*.
        The parameter *flatten* contols the return type in case
        a single object is passed in *obj*. If it's *False*, the
        return value is a single-element list (with a string). Otherwise
        it's just a string.

        *field* must exist in all objects passed/selected in *obj*.

        :param obj: Object(s)
        :type obj: int or list(int) or list(bool) or list(str) or list(list(str))
        :param str field: Field name
        :rtype: str or list(str)
        """
        # Check type of obj
        if isinstance(obj, int):
            obj_single = self.idf.get_object(obj)
            fields = self._get_field_from_one(obj_single, field)
        elif isinstance(obj, list) and (type(obj[0]) is int):
            obj_list = [self.idf.get_object(x) for x in obj]
            fields = self._get_field_from_all(obj_list, field)
        elif isinstance(obj, list) and (type(obj[0]) is bool):
            obj_list = self.filter(obj)
            fields = self._get_field_from_all(obj_list, field)
        elif isinstance(obj, list) and isinstance(obj[0], str):
            fields = self._get_field_from_one(obj, field)
        elif isinstance(obj, list) and isinstance(obj[0], list):
            fields = self._get_field_from_all(obj, field)

        # Flatten if needed
        if flatten and isinstance(fields, list) and len(fields) == 1:
            fields = fields[0]
        elif not flatten and isinstance(fields, str):
            fields = [fields]

        return fields

    def _get_field_from_one(self, obj, field):
        """
        Returns the value of the requested field.

        :param obj: EnergyPlus object representation
        :type obj: list(str)
        :param str field: Field name (from IDD)
        :returns: Field value or none if field doesn't exist
        :rtype: str or None
        """
        object_name = obj[0]
        field_names = self.idd.get_field_names(object_name)

        index = 1  # Because at index=0 the object type is stored
        for f in field_names:
            if f == field:
                return obj[index]
            else:
                index += 1
        self.logger.warning('Field not found in {}: {}'.format(object_name, field))
        return None

    def _get_field_from_all(self, objects, field):
        """
        Returns a list of values of the requested field from all passed objects.

        :param objects: List of EnergyPlus object representations
        :type objects: list(list(str))
        :param str field: Field name (from IDD)
        :rtype: list(str)
        """
        fields = list()
        for obj in objects:
            fields.append(self.get_field(obj, field))
        return fields

    def to_idf(self, path):
        """
        Prints IDF object to a file.
        
        All fields are described  with comments. 
        Comments start with '!=' to distinguish comments 
        added by EPQuery from standard EnergyPlus comments ('!')
        or OpenStudio comments ('!-').

        :param str path: Path to the output file
        :rtype: None
        """
        self.logger.debug('Attempting to save IDF to file: %s', path)

        idf_obj = self.idf.get_objects()

        # Drop elements with value None
        idf = [x for x in idf_obj if x is not None]

        # Generate string
        idf_str = ""
        min_width = 45
        for obj in idf:
            self.logger.debug('    Printing object: %s (%s)', obj[0], obj[1])

            # Check if object is commented out
            if obj[0].strip()[0] == '!':
                commented = True
            else:
                commented = False
            
            # Get field descriptions if not commented out
            if not commented:
                desc = self.idd.get_field_names(obj[0])
            else:
                desc = ['' for x in range(len(obj))]

            # Remember that *obj* list has one more element than *desc*
            # because object name is not included
            desc.insert(0, None)

            # Extend desc in case there are more fields than descriptions
            # (it happens in extensible objects)
            if len(obj) > len(desc):
                empty = ['' for x in range(len(obj) - len(desc))]
                desc.extend(empty)

            # Add to string
            field_num = 0
            for field, comment in zip(obj, desc):
                first = True if field_num == 0 else False
                last = True if field_num == len(obj) - 1 else False
                width = 45

                if first:
                    line = "{:<}\n".format(field + ',')
                elif (not first) and (not last):
                    line = "    {:<{width}} {}\n".format(field + ',', ' != ' + comment,
                                                         width=max(width, len(field)))
                elif last:
                    line = "    {:<{width}} {}\n".format(field + ';', ' != ' + comment,
                                                         width=max(width, len(field)))
                else:
                    raise Exception('Something went wrong...')
                idf_str += line
                field_num += 1

            idf_str += '\n'

        # Save file
        with open(path, 'w') as f:
            f.write(idf_str)

        return None

    def to_fmu(self, script, epw, name=None, directory=None):
        """
        Saves the model to IDF and exports to an FMU using
        EnergyPlusToFMU tool.

        If *name* and *directory* are not given, the output files are saved
        in the current working directory with the following names:
        ``out.idf``, ``out.fmu``.

        :param str script: Path to EnergyPlusToFMU.py
        :param str epw: Path to EPW weather file
        :param str name: IDF/FMU file name (without extension, avoid dashes), optional
        :param str directory: Output directory if other than CWD, optional
        :returns: Path to the generated FMU
        :rtype: str
        """
        if name is None:
            name = 'out'

        if directory is None:
            directory = os.getcwd()

        # Change paths to absolute
        directory = os.path.abspath(directory)
        script = os.path.abspath(script)
        epw = os.path.abspath(epw)

        self.logger.info('Saving to FMU in {}'.format(directory))

        # Save IDF
        idf = os.path.join(directory, '{}.idf'.format(name))
        self.to_idf(idf)

        # Save FMU
        fmu = utilities.create_fmu(script, self.idd.path, epw, idf, out_dir=directory)

        return fmu<|MERGE_RESOLUTION|>--- conflicted
+++ resolved
@@ -358,25 +358,7 @@
             msg = 'No objects selected in mask, is the query correct? keyword: {}, kwargs: {}'\
                   .format(keyword, kwargs)
             self.logger.warning(msg)
-<<<<<<< HEAD
-            print(msg)
-            while True:
-                self.logger.info('Waiting for user input...')
-                if sys.version_info[0] >= 3:
-                    # Python 3
-                    answer = input('Do you want to proceed? (y/n): ')
-                else:
-                    # Python 2
-                    answer = raw_input('Do you want to proceed? (y/n): ')
-                if answer.upper() == 'Y':
-                    break
-                elif answer.upper() == 'N':
-                    self.logger.info('User decided to exit')
-                    raise RuntimeError('User triggered exception')
-            self.logger.info('User decided to proceed')
-=======
             self.logger.info('Proceeding anyway')
->>>>>>> f33e7c6f
 
         return mask
 
